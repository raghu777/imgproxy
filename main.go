--- conflicted
+++ resolved
@@ -7,12 +7,6 @@
 	"os/signal"
 	"syscall"
 	"time"
-<<<<<<< HEAD
-=======
-)
-
-const version = "2.16.3"
->>>>>>> 3d283150
 
 	log "github.com/sirupsen/logrus"
 
@@ -69,6 +63,7 @@
 func shutdown() {
 	vips.Shutdown()
 	metrics.Stop()
+	errorreport.Close()
 }
 
 func run() error {
@@ -76,14 +71,7 @@
 		return err
 	}
 
-<<<<<<< HEAD
 	defer shutdown()
-=======
-	defer shutdownVips()
-	defer closeErrorsReporting()
-
-	defer stopDataDog()
->>>>>>> 3d283150
 
 	go func() {
 		var logMemStats = len(os.Getenv("IMGPROXY_LOG_MEM_STATS")) > 0
