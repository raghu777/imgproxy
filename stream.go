--- conflicted
+++ resolved
@@ -115,15 +115,10 @@
 	}
 
 	setCacheControl(rw, po.Expires, map[string]string{
-<<<<<<< HEAD
 		"Cache-Control": rw.Header().Get("Cache-Control"),
 		"Expires":       rw.Header().Get("Expires"),
 	}, po.TTL)
-=======
-		"Cache-Control": res.Header.Get("Cache-Control"),
-		"Expires":       res.Header.Get("Expires"),
-	})
->>>>>>> 33506eba
+
 	setCanonical(rw, imageURL)
 	rw.Header().Set("Content-Security-Policy", "script-src 'none'")
 
